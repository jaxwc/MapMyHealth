--- conflicted
+++ resolved
@@ -22,11 +22,8 @@
   return (
     <main className="flex flex-col md:flex-row h-screen w-screen bg-slate-900 font-sans p-4 gap-4 overflow-hidden">
 
-<<<<<<< HEAD
-      <div className="w-full md:w-[400px] md:flex-shrink-0">
-=======
+
       <div className="w-full md:w-[400px] md:flex-shrink-0 h-full">
->>>>>>> 9f97ae37
         <ChatPanel onNewData={handleNewHealthData} />
       </div>
 
