"use client";

<<<<<<< HEAD
import { useState, FormEvent, useRef, useEffect } from 'react';
import { HealthData } from '@/app/page';
import { SendHorizonal } from 'lucide-react';
import { Button } from './ui/button';
import {
  DropdownMenu,
  DropdownMenuContent,
  DropdownMenuItem,
  DropdownMenuPortal,
  DropdownMenuTrigger,
} from './ui/dropdown-menu';
=======
import { useState, FormEvent, useRef, useEffect } from "react";
import { HealthData } from "@/app/page";
import { SendHorizonal } from "lucide-react";
>>>>>>> 9f97ae37

interface Message {
  sender: "user" | "ai";
  text: string;
}

interface ChatPanelProps {
  onNewData: (data: HealthData) => void;
}

const TypingIndicator = () => (
  <div className="flex items-center space-x-1.5 p-3">
    <div className="w-2 h-2 bg-slate-400 rounded-full animate-pulse [animation-delay:-0.3s]"></div>
    <div className="w-2 h-2 bg-slate-400 rounded-full animate-pulse [animation-delay:-0.15s]"></div>
    <div className="w-2 h-2 bg-slate-400 rounded-full animate-pulse"></div>
  </div>
);

export default function ChatPanel({ onNewData }: ChatPanelProps) {
  const [messages, setMessages] = useState<Message[]>([
    { sender: "ai", text: "How can I help you today?" },
  ]);
  const [input, setInput] = useState("");
  const [isLoading, setIsLoading] = useState(false);
  const [isLoggedIn, setIsLoggedIn] = useState(true);
  const messagesEndRef = useRef<HTMLDivElement>(null);

  useEffect(() => {
    messagesEndRef.current?.scrollIntoView({ behavior: "smooth" });
  }, [messages, isLoading]);

  const handleSubmit = async (e: FormEvent<HTMLFormElement>) => {
    e.preventDefault();
    if (!input.trim() || isLoading) return;

    const userMessage: Message = { sender: "user", text: input };
    setMessages((prev) => [...prev, userMessage]);
    const currentInput = input;
    setInput("");
    setIsLoading(true);

    try {
      const response = await fetch("/api/chat", {
        method: "POST",
        headers: { "Content-Type": "application/json" },
        body: JSON.stringify({ prompt: currentInput }),
      });

      if (!response.ok) {
        throw new Error("API request failed");
      }

      const data = await response.json();
      const aiMessage: Message = { sender: "ai", text: data.responseText };
      setMessages((prev) => [...prev, aiMessage]);

      onNewData(data.analysis);

    } catch (error) {
      console.error("Failed to fetch AI response:", error);
      const errorMessage: Message = {
        sender: "ai",
        text: "Sorry, I couldn't get a response. Please try again.",
      };
      setMessages((prev) => [...prev, errorMessage]);
    } finally {
      setIsLoading(false);
    }
  };

  const handleLogout = () => {
    setIsLoggedIn(false);
    console.log("User logged out of the session.");
  };

  return (
    <div className="flex flex-col h-full bg-slate-800 rounded-xl border border-pink-500/30 shadow-lg shadow-pink-500/10 p-6">
<<<<<<< HEAD

      <div className="flex items-center justify-between mb-4 flex-shrink-0">
        <h2 className="text-2xl font-bold text-slate-100">MapMyHealth</h2>
        <DropdownMenu>
          <DropdownMenuTrigger asChild>
            <Button variant="outline" className="bg-white text-black hover:bg-gray-100 text-sm">
              Create New File
            </Button>
          </DropdownMenuTrigger>
          <DropdownMenuPortal>
            <DropdownMenuContent 
              className="w-48 bg-white p-2 rounded-lg shadow-lg border border-gray-200 z-[9999]"
              side="bottom"
              align="end"
              sideOffset={8}
            >
              <DropdownMenuItem onClick={() => console.log("Create New File clicked")}>
                Create New File
              </DropdownMenuItem>
              {isLoggedIn && (
                <DropdownMenuItem onSelect={handleLogout}>
                  Log Out
                </DropdownMenuItem>
              )}
            </DropdownMenuContent>
          </DropdownMenuPortal>
        </DropdownMenu>
      </div>
=======
      <h2 className="text-2xl font-bold mb-4 text-slate-100 flex-shrink-0">
        MapMyHealth
      </h2>
>>>>>>> 9f97ae37

      <div className="flex-grow overflow-y-auto mb-4 pr-2">
        {messages.map((msg, index) => (
          <div
            key={index}
            className={`flex flex-col mb-4 ${
              msg.sender === "user" ? "items-end" : "items-start"
            }`}
          >
            <div
              className={`rounded-2xl p-3 max-w-sm ${
                msg.sender === "user"
                  ? "bg-cyan-500 text-slate-900 font-semibold rounded-br-none"
                  : "bg-slate-700 text-slate-200 rounded-bl-none"
              }`}
            >
              <p className="whitespace-pre-wrap">{msg.text}</p>
            </div>
          </div>
        ))}
        {isLoading && (
          <div className="flex flex-col mb-4 items-start">
            <div className="rounded-2xl bg-slate-700 rounded-bl-none">
              <TypingIndicator />
            </div>
          </div>
        )}
        <div ref={messagesEndRef} />
      </div>

      <form
        onSubmit={handleSubmit}
        className="flex items-center space-x-2 flex-shrink-0"
      >
        <input
          type="text"
          value={input}
          onChange={(e) => setInput(e.target.value)}
          placeholder="Describe your symptoms..."
          disabled={isLoading}
          className="flex-grow p-3 bg-slate-700 border border-slate-600 rounded-lg text-slate-200 placeholder:text-slate-400 focus:outline-none focus:ring-2 focus:ring-pink-500 disabled:opacity-50"
        />
        <button
          type="submit"
          disabled={!input.trim() || isLoading}
          aria-label="Send message"
          className="flex-shrink-0 w-12 h-12 flex items-center justify-center bg-pink-600 text-white rounded-lg hover:bg-pink-500 transition-colors disabled:bg-pink-600/50 disabled:cursor-not-allowed"
        >
          <SendHorizonal className="w-6 h-6" />
        </button>
      </form>
    </div>
  );
}<|MERGE_RESOLUTION|>--- conflicted
+++ resolved
@@ -1,6 +1,5 @@
 "use client";
 
-<<<<<<< HEAD
 import { useState, FormEvent, useRef, useEffect } from 'react';
 import { HealthData } from '@/app/page';
 import { SendHorizonal } from 'lucide-react';
@@ -12,11 +11,6 @@
   DropdownMenuPortal,
   DropdownMenuTrigger,
 } from './ui/dropdown-menu';
-=======
-import { useState, FormEvent, useRef, useEffect } from "react";
-import { HealthData } from "@/app/page";
-import { SendHorizonal } from "lucide-react";
->>>>>>> 9f97ae37
 
 interface Message {
   sender: "user" | "ai";
@@ -94,8 +88,6 @@
 
   return (
     <div className="flex flex-col h-full bg-slate-800 rounded-xl border border-pink-500/30 shadow-lg shadow-pink-500/10 p-6">
-<<<<<<< HEAD
-
       <div className="flex items-center justify-between mb-4 flex-shrink-0">
         <h2 className="text-2xl font-bold text-slate-100">MapMyHealth</h2>
         <DropdownMenu>
@@ -123,11 +115,10 @@
           </DropdownMenuPortal>
         </DropdownMenu>
       </div>
-=======
+        
       <h2 className="text-2xl font-bold mb-4 text-slate-100 flex-shrink-0">
         MapMyHealth
       </h2>
->>>>>>> 9f97ae37
 
       <div className="flex-grow overflow-y-auto mb-4 pr-2">
         {messages.map((msg, index) => (
